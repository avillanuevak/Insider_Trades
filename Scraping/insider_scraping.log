2025-02-09 19:03:24,486 - Created new file with 17 entries
2025-02-09 19:59:45,082 - Updated existing file with 17 new entries
2025-02-09 20:15:06,493 - Updated existing file with 17 new entries
2025-02-10 02:15:59,619 - Updated existing file with 17 new entries
2025-02-10 10:47:59,599 - Updated existing file with 17 new entries
2025-02-10 10:50:28,138 - Created new file with 17 entries
2025-02-10 13:41:34,505 - Error scraping website: HTTPConnectionPool(host='openinsider.com', port=80): Max retries exceeded with url: /insider-purchases (Caused by NameResolutionError("<urllib3.connection.HTTPConnection object at 0x000001EBBA00ADD0>: Failed to resolve 'openinsider.com' ([Errno 11001] getaddrinfo failed)"))
2025-02-10 13:45:03,185 - Error scraping website: HTTPConnectionPool(host='openinsider.com', port=80): Max retries exceeded with url: /insider-purchases (Caused by NameResolutionError("<urllib3.connection.HTTPConnection object at 0x0000025194AAC150>: Failed to resolve 'openinsider.com' ([Errno 11001] getaddrinfo failed)"))
2025-02-10 14:45:51,046 - Updated existing file with 18 new entries
<<<<<<< HEAD
2025-02-10 15:15:06,307 - Updated existing file with 18 new entries
2025-02-10 15:29:46,112 - Updated existing file with 18 new entries
2025-02-10 15:45:06,020 - Updated existing file with 18 new entries
2025-02-10 15:53:49,954 - Updated existing file with 18 new entries
2025-02-10 15:56:17,878 - Updated existing file with 18 new entries
=======
2025-02-10 14:38:12,906 - Updated existing file with 18 new entries
>>>>>>> 8ce0d787
<|MERGE_RESOLUTION|>--- conflicted
+++ resolved
@@ -7,12 +7,4 @@
 2025-02-10 13:41:34,505 - Error scraping website: HTTPConnectionPool(host='openinsider.com', port=80): Max retries exceeded with url: /insider-purchases (Caused by NameResolutionError("<urllib3.connection.HTTPConnection object at 0x000001EBBA00ADD0>: Failed to resolve 'openinsider.com' ([Errno 11001] getaddrinfo failed)"))
 2025-02-10 13:45:03,185 - Error scraping website: HTTPConnectionPool(host='openinsider.com', port=80): Max retries exceeded with url: /insider-purchases (Caused by NameResolutionError("<urllib3.connection.HTTPConnection object at 0x0000025194AAC150>: Failed to resolve 'openinsider.com' ([Errno 11001] getaddrinfo failed)"))
 2025-02-10 14:45:51,046 - Updated existing file with 18 new entries
-<<<<<<< HEAD
-2025-02-10 15:15:06,307 - Updated existing file with 18 new entries
-2025-02-10 15:29:46,112 - Updated existing file with 18 new entries
-2025-02-10 15:45:06,020 - Updated existing file with 18 new entries
-2025-02-10 15:53:49,954 - Updated existing file with 18 new entries
-2025-02-10 15:56:17,878 - Updated existing file with 18 new entries
-=======
-2025-02-10 14:38:12,906 - Updated existing file with 18 new entries
->>>>>>> 8ce0d787
+2025-02-10 14:38:12,906 - Updated existing file with 18 new entries